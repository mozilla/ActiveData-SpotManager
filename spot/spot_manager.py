--- conflicted
+++ resolved
@@ -483,12 +483,8 @@
 
                         i.markup = p
                         i.add_tag("Name", self.settings.ec2.instance.name + " (setup)")
-<<<<<<< HEAD
+                        setup_in_progress.add(i.id)
                         t = Thread.run(
-=======
-                        setup_in_progress.add(i.id)
-                        setup_threads.append(Thread.run(
->>>>>>> 92c38484
                             "setup for " + text(i.id),
                             track_setup,
                             self.instance_manager.setup,
