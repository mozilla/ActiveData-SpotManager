# encoding: utf-8
#
# This Source Code Form is subject to the terms of the Mozilla Public
# License, v. 2.0. If a copy of the MPL was not distributed with this file,
# You can obtain one at http://mozilla.org/MPL/2.0/.
#
# Author: Kyle Lahnakoski (kyle@lahnakoski.com)
#
from __future__ import unicode_literals
from __future__ import division

import boto
import boto.vpc
import boto.ec2
from boto.ec2.blockdevicemapping import BlockDeviceType, BlockDeviceMapping
from boto.ec2.networkinterface import NetworkInterfaceSpecification, NetworkInterfaceCollection
from boto.ec2.spotpricehistory import SpotPriceHistory
from boto.utils import ISO8601

from pyLibrary import convert
from pyLibrary.collections import SUM
from pyLibrary.debugs import startup
from pyLibrary.debugs.logs import Log
from pyLibrary.debugs.startup import SingleInstance
from pyLibrary.dot import unwrap, coalesce, DictList, wrap, listwrap
from pyLibrary.dot.objects import object_wrap
from pyLibrary.env.files import File
from pyLibrary.maths import Math
from pyLibrary.meta import use_settings, new_instance
from pyLibrary.queries import qb
from pyLibrary.queries.expressions import CODE
from pyLibrary.queries.unique_index import UniqueIndex
from pyLibrary.thread.threads import Lock, Thread, MAIN_THREAD, Signal
from pyLibrary.times.dates import Date
from pyLibrary.times.durations import DAY, HOUR, WEEK, MINUTE, SECOND, Duration
from pyLibrary.times.timer import Timer


DEBUG_PRICING = False
TIME_FROM_RUNNING_TO_LOGIN = 5 * MINUTE


class SpotManager(object):
    @use_settings
    def __init__(self, instance_manager, settings):
        self.settings = settings
        self.instance_manager = instance_manager
        aws_args = dict(
            region_name=settings.aws.region,
            aws_access_key_id=unwrap(settings.aws.aws_access_key_id),
            aws_secret_access_key=unwrap(settings.aws.aws_secret_access_key))
        self.ec2_conn = boto.ec2.connect_to_region(**aws_args)
        self.vpc_conn = boto.vpc.connect_to_region(**aws_args)
        self.price_locker = Lock()
        self.prices = None
        self.price_lookup = None
        self.done_spot_requests = Signal()
        self.net_new_locker = Lock()
        self.net_new_spot_requests = UniqueIndex(("id",))  # SPOT REQUESTS FOR THIS SESSION
        self.watcher = None
        if instance_manager.setup_required():
            self._start_life_cycle_watcher()
        self.pricing()

    def update_spot_requests(self, utility_required):
        spot_requests = self._get_managed_spot_requests()

        # ADD UP THE CURRENT REQUESTED INSTANCES
        all_instances = UniqueIndex("id", data=self._get_managed_instances())
        active = wrap([r for r in spot_requests if r.status.code in RUNNING_STATUS_CODES | PENDING_STATUS_CODES | PROBABLY_NOT_FOR_A_WHILE])

        for a in active.copy():
            if a.status.code == "request-canceled-and-instance-running" and all_instances[a.instance_id] == None:
                active.remove(a)

        used_budget = 0
        current_spending = 0
        for a in active:
            about = self.price_lookup[a.launch_specification.instance_type, a.launched_availability_zone]
            if about == None:
                # HAPPENS WHEN THE OTHER SpotManger INSTANCE FAILS TO NAME THE REQUEST, OR THOSE PESKY HUMANS CAUSE TROUBLE
                Log.error("It would seem there is an unnamed spot request, and it is not a valid instance type.  Who does it belong to ")
            Log.note(
                "Active Spot Request {{id}}: {{type}} {{instance_id}} in {{zone}} @ {{price|round(decimal=4)}}",
                id=a.id,
                type=a.launch_specification.instance_type,
                zone=a.launched_availability_zone,
                instance_id=a.instance_id,
                price=a.price - about.type.discount
            )
            used_budget += a.price - about.type.discount
            current_spending += about.current_price - about.type.discount

        Log.note(
            "Total Exposure: ${{budget|round(decimal=4)}}/hour (current price: ${{current|round(decimal=4)}}/hour)",
            budget=used_budget,
            current=current_spending
        )

        remaining_budget = self.settings.budget - used_budget

        current_utility = coalesce(SUM(self.price_lookup[r.launch_specification.instance_type, r.launched_availability_zone].type.utility for r in active), 0)
        net_new_utility = utility_required - current_utility

        Log.note("have {{current_utility}} utility running; need {{need_utility}} more utility", current_utility=current_utility, need_utility=net_new_utility)

        if remaining_budget < 0:
            remaining_budget, net_new_utility = self.save_money(remaining_budget, net_new_utility)

        if net_new_utility <= 0:
            net_new_utility = self.remove_instances(net_new_utility)

        if net_new_utility > 0:
            net_new_utility = Math.min(net_new_utility, self.settings.max_new_utility)
            net_new_utility, remaining_budget = self.add_instances(net_new_utility, remaining_budget)

        if net_new_utility > 0:
            Log.alert(
                "Can not fund {{num|round(places=2)}} more utility (all utility costs more than ${{expected|round(decimal=2)}}/hour).  Remaining budget is ${{budget|round(decimal=2)}} ",
                num=net_new_utility,
                expected=self.settings.max_utility_price,
                budget=remaining_budget
            )

        # Give EC2 a chance to notice the new requests before tagging them.
        Thread.sleep(3)
        with self.net_new_locker:
            for req in self.net_new_spot_requests:
                req.add_tag("Name", self.settings.ec2.instance.name)

        Log.note("All requests for new utility have been made")
        self.done_spot_requests.go()

    def add_instances(self, net_new_utility, remaining_budget):
        prices = self.pricing()

        for p in prices:
            if net_new_utility <= 0 or remaining_budget <= 0:
                break

            if p.current_price == None:
                Log.note("{{type}} has no price",
                    type=p.type.instance_type
                )
                continue

            if self.settings.utility[p.type.instance_type].blacklist or \
                    p.availability_zone in listwrap(self.settings.utility[p.type.instance_type].blacklist_zones):
                Log.note("{{type}} in {{zone}} skipped due to blacklist", type=p.type.instance_type, zone=p.availability_zone)
                continue

            # DO NOT BID HIGHER THAN WHAT WE ARE WILLING TO PAY
            max_acceptable_price = p.type.utility * self.settings.max_utility_price
            max_bid = Math.min(p.higher_price, max_acceptable_price)
            min_bid = p.price_80

            if min_bid > max_bid:
                Log.note(
                    "{{type}} @ {{price|round(decimal=4)}}/hour is over budget of {{limit}}",
                    type=p.type.instance_type,
                    price=min_bid,
                    limit=p.type.utility * self.settings.max_utility_price
                )
                continue

            num = Math.min(int(Math.round(net_new_utility / p.type.utility)), coalesce(self.settings.max_requests_per_type, 10000000))
            if num == 1:
                min_bid = Math.min(Math.max(p.current_price * 1.1, min_bid), max_acceptable_price)
                price_interval = 0
            else:
                price_interval = Math.min(min_bid / 10, (max_bid - min_bid) / (num - 1))

            for i in range(num):
                bid = min_bid + (i * price_interval)
                if bid < p.current_price or bid > remaining_budget:
                    continue

                try:
                    new_requests = self._request_spot_instances(
                        price=bid,
                        availability_zone_group=p.availability_zone,
                        instance_type=p.type.instance_type,
                        settings=self.settings.ec2.request
                    )
<<<<<<< HEAD
                    Log.note("Request {{num}} instance {{type}} in {{zone}} with utility {{utility}} at ${{price}}/hour",
=======
                    Log.note(
                        "Request {{num}} instance {{type}} with utility {{utility}} at ${{price}}/hour",
>>>>>>> 282abec2
                        num=len(new_requests),
                        type=p.type.instance_type,
                        zone=p.availability_zone,
                        utility=p.type.utility,
                        price=bid
                    )
                    net_new_utility -= p.type.utility * len(new_requests)
                    remaining_budget -= bid * len(new_requests)
                    with self.net_new_locker:
                        for ii in new_requests:
                            self.net_new_spot_requests.add(ii)
                except Exception, e:
                    Log.warning(
                        "Request instance {{type}} failed because {{reason}}",
                        type=p.type.instance_type,
                        reason=e.message,
                        cause=e
                    )

        return net_new_utility, remaining_budget

    def remove_instances(self, net_new_utility):
        instances = self.running_instances()

        # FIND COMBO THAT WILL SHUTDOWN WHAT WE NEED EXACTLY, OR MORE
        remove_list = []
        for acceptable_error in range(0, 8):
            remaining_utility = -net_new_utility
            remove_list = DictList()
            for s in instances:
                utility = coalesce(s.markup.type.utility, 0)
                if utility <= remaining_utility + acceptable_error:
                    remove_list.append(s)
                    remaining_utility -= utility
            if remaining_utility <= 0:
                net_new_utility = -remaining_utility
                break

        if not remove_list:
            return net_new_utility

        # SEND SHUTDOWN TO EACH INSTANCE
        Log.note("Shutdown {{instances}}", instances=remove_list.id)
        for i in remove_list:
            try:
                self.instance_manager.teardown(i)
            except Exception, e:
                Log.warning("Teardown of {{id}} failed", id=i.id, cause=e)

        remove_spot_requests = remove_list.spot_instance_request_id

        # TERMINATE INSTANCES
        self.ec2_conn.terminate_instances(instance_ids=remove_list.id)

        # TERMINATE SPOT REQUESTS
        self.ec2_conn.cancel_spot_instance_requests(request_ids=remove_spot_requests)

        return net_new_utility

    def running_instances(self):
        # FIND THE BIGGEST, MOST EXPENSIVE REQUESTS
        instances = self._get_managed_instances()
        for r in instances:
            try:
                r.markup = self.price_lookup[r.instance_type, r.placement]
            except Exception, e:
                r.markup = self.price_lookup[r.instance_type, r.placement]
                Log.error("No pricing!!!", e)
        instances = qb.sort(instances, [
            {"value": "markup.type.utility", "sort": -1},
            {"value": "markup.estimated_value", "sort": 1}
        ])
        return instances

    def save_money(self, remaining_budget, net_new_utility):
        remove_spot_requests = wrap([])

        # FIRST CANCEL THE PENDING REQUESTS
        if remaining_budget < 0:
            requests = self._get_managed_spot_requests()
            for r in requests:
                if r.status.code in PENDING_STATUS_CODES | PROBABLY_NOT_FOR_A_WHILE:
                    remove_spot_requests.append(r.id)
                    net_new_utility += self.settings.utility[r.launch_specification.instance_type].utility
                    remaining_budget += r.price

        instances = qb.sort(self.running_instances(), "markup.estimated_value")

        remove_list = wrap([])
        for s in instances:
            if remaining_budget >= 0:
                break
            remove_list.append(s)
            net_new_utility += coalesce(s.markup.type.utility, 0)
            remaining_budget += coalesce(s.markup.price_80, s.markup.current_price)

        # SEND SHUTDOWN TO EACH INSTANCE
        Log.note("Shutdown {{instances}}", instances=remove_list.id)
        for i in remove_list:
            try:
                self.instance_manager.teardown(i)
            except Exception, e:
                Log.warning("Teardown of {{id}} failed", id=i.id, cause=e)

        remove_spot_requests.extend(remove_list.spot_instance_request_id)

        # TERMINATE INSTANCES
        self.ec2_conn.terminate_instances(instance_ids=remove_list.id)

        # TERMINATE SPOT REQUESTS
        self.ec2_conn.cancel_spot_instance_requests(request_ids=remove_spot_requests)
        return remaining_budget, net_new_utility

    def _get_managed_spot_requests(self):
        output = wrap([object_wrap(r) for r in self.ec2_conn.get_all_spot_instance_requests() if not r.tags.get("Name") or r.tags.get("Name").startswith(self.settings.ec2.instance.name)])
        return output

    def _get_managed_instances(self):
        output = []
        reservations = self.ec2_conn.get_all_instances()
        for res in reservations:
            for instance in res.instances:
                if instance.tags.get('Name', '').startswith(self.settings.ec2.instance.name) and instance._state.name == "running":
                    output.append(object_wrap(instance))
        return wrap(output)

    def _start_life_cycle_watcher(self):
        def life_cycle_watcher(please_stop):
            while not please_stop:
                spot_requests = self._get_managed_spot_requests()
                last_get = Date.now()
                instances = wrap({i.id: i for r in self.ec2_conn.get_all_instances() for i in r.instances})
                # INSTANCES THAT REQUIRE SETUP
                time_to_stop_trying = {}
                please_setup = [(i, r) for i, r in [(instances[r.instance_id], r) for r in spot_requests] if i.id and not i.tags.get("Name") and i._state.name == "running"]
                for i, r in please_setup:
                    try:
                        p = self.settings.utility[i.instance_type]
                        i.markup = p
                        self.instance_manager.setup(i, p.utility)
                        i.add_tag("Name", self.settings.ec2.instance.name + " (running)")
                        with self.net_new_locker:
                            self.net_new_spot_requests.remove(r.id)
                    except Exception, e:
                        if not time_to_stop_trying.get(i.id):
                            time_to_stop_trying[i.id] = Date.now() + TIME_FROM_RUNNING_TO_LOGIN
                        if Date.now() > time_to_stop_trying[i.id]:
                            # FAIL TO SETUP AFTER x MINUTES, THEN TERMINATE INSTANCE
                            self.ec2_conn.terminate_instances(instance_ids=[i.id])
                            with self.net_new_locker:
                                self.net_new_spot_requests.remove(r.id)
                            Log.warning("Second problem with setup of {{instance_id}}.  Instance TERMINATED!", instance_id=i.id, cause=e)
                        else:
                            Log.warning("Problem with setup of {{instance_id}}", instance_id=i.id, cause=e)

                if Date.now() - last_get > 5 * SECOND:
                    # REFRESH STALE
                    spot_requests = self._get_managed_spot_requests()
                    last_get = Date.now()

                pending = [r for r in spot_requests if r.status.code in PENDING_STATUS_CODES]
                give_up = [r for r in spot_requests if r.status.code in PROBABLY_NOT_FOR_A_WHILE]

                if self.done_spot_requests:
                    with self.net_new_locker:
                        expired = Date.now() - self.settings.run_interval + 2 * MINUTE
                        for ii in list(self.net_new_spot_requests):
                            if Date(ii.create_time) < expired:
                                ## SOMETIMES REQUESTS NEVER GET INTO THE MAIN LIST OF REQUESTS
                                self.net_new_spot_requests.remove(ii)
                        for g in give_up:
                            self.net_new_spot_requests.remove(g.id)
                        pending = UniqueIndex(("id",), data=pending)
                        pending = pending | self.net_new_spot_requests

                if give_up:
                    self.ec2_conn.cancel_spot_instance_requests(request_ids=give_up.id)

                if not pending and not time_to_stop_trying and self.done_spot_requests:
                    Log.note("No more pending spot requests")
                    please_stop.go()
                    break
                elif pending:
                    Log.note("waiting for spot requests: {{pending}}", pending=[p.id for p in pending])

                Thread.sleep(seconds=10, please_stop=please_stop)

            Log.note("life cycle watcher has stopped")

        self.watcher = Thread.run("lifecycle watcher", life_cycle_watcher)

    def _get_valid_availability_zones(self):
        subnets = list(self.vpc_conn.get_all_subnets(subnet_ids=self.settings.ec2.request.network_interfaces.subnet_id))
        zones_with_interfaces = [s.availability_zone for s in subnets]

        if self.settings.availability_zone:
            # If they pass a list of zones, constrain it by zones we have an
            # interface for.
            return set(zones_with_interfaces) & set(listwrap(self.settings.availability_zone))
        else:
            # Otherwise, use all available zones.
            return zones_with_interfaces

    @use_settings
    def _request_spot_instances(self, price, availability_zone_group, instance_type, settings):
        settings.network_interfaces = NetworkInterfaceCollection(*(
            NetworkInterfaceSpecification(**unwrap(i))
            for i in listwrap(settings.network_interfaces)
            if self.vpc_conn.get_all_subnets(subnet_ids=i.subnet_id, filters={"availabilityZone": availability_zone_group})
        ))

        if len(settings.network_interfaces) == 0:
            Log.error("No network interface specifications found for {{availability_zone}}!", availability_zone=settings.availability_zone_group)

        settings.settings = None
        settings.block_device_map = BlockDeviceMapping()

        # GENERIC BLOCK DEVICE MAPPING
        for dev, dev_settings in settings.block_device_map.items():
            settings.block_device_map[dev] = BlockDeviceType(**unwrap(dev_settings))

        # INCLUDE EPHEMERAL STORAGE IN BlockDeviceMapping
        num_ephemeral_volumes = ephemeral_storage[instance_type]["num"]
        for i in range(num_ephemeral_volumes):
            letter = convert.ascii2char(98 + i)
            settings.block_device_map["/dev/sd" + letter] = BlockDeviceType(
                ephemeral_name='ephemeral' + unicode(i),
                delete_on_termination=True
            )

        if settings.expiration:
            settings.valid_until = (Date.now() + Duration(settings.expiration)).format(ISO8601)
            settings.expiration = None

        #ATTACH NEW EBS VOLUMES
        for i, drive in enumerate(self.settings.utility[instance_type].drives):
            d = drive.copy()
            d.path = None  # path AND device PROPERTY IS NOT ALLOWED IN THE BlockDeviceType
            d.device = None
            if d.size:
                settings.block_device_map[drive.device] = BlockDeviceType(
                    delete_on_termination=True,
                    **unwrap(d)
                )
        output = list(self.ec2_conn.request_spot_instances(**unwrap(settings)))
        return output

    def pricing(self):
        with self.price_locker:
            if self.prices:
                return self.prices

            prices = self._get_spot_prices_from_aws()

            with Timer("processing pricing data"):
                hourly_pricing = qb.run({
                    "from": {
                        # AWS PRICING ONLY SENDS timestamp OF CHANGES, MATCH WITH NEXT INSTANCE
                        "from": prices,
                        "window": {
                            "name": "expire",
                            "value": CODE("coalesce(rows[rownum+1].timestamp, Date.eod())"),
                            "edges": ["availability_zone", "instance_type"],
                            "sort": "timestamp"
                        }
                    },
                    "edges": [
                        "availability_zone",
                        "instance_type",
                        {
                            "name": "time",
                            "range": {"min": "timestamp", "max": "expire", "mode": "inclusive"},
                            "allowNulls": False,
                            "domain": {"type": "time", "min": Date.now().floor(HOUR) - DAY, "max": Date.now().floor(HOUR), "interval": "hour"}
                        }
                    ],
                    "select": [
                        {"value": "price", "aggregate": "max"},
                        {"aggregate": "count"}
                    ],
                    "where": {"gt": {"timestamp": Date.now().floor(HOUR) - DAY}},
                    "window": {
                        "name": "current_price", "value": CODE("rows.last().price"), "edges": ["availability_zone", "instance_type"], "sort": "time",
                    }
                }).data

                bid80 = qb.run({
                    "from": hourly_pricing,
                    "edges": [
                        {
                            "value": "availability_zone",
                            "allowNulls": False
                        },
                        {
                            "name": "type",
                            "value": "instance_type",
                            "allowNulls": False,
                            "domain": {"type": "set", "key": "instance_type", "partitions": self.settings.utility}
                        }
                    ],
                    "select": [
                        {"name": "price_80", "value": "price", "aggregate": "percentile", "percentile": self.settings.bid_percentile},
                        {"name": "max_price", "value": "price", "aggregate": "max"},
                        {"aggregate": "count"},
                        {"value": "current_price", "aggregate": "one"},
                        {"name": "all_price", "value": "price", "aggregate": "list"}
                    ],
                    "window": [
                        {"name": "estimated_value", "value": {"div": ["type.utility", "price_80"]}},
                        {"name": "higher_price", "value": lambda row: find_higher(row.all_price, row.price_80)}
                    ]
                })

                output = qb.run({
                    "from": bid80.data,
                    "sort": {"value": "estimated_value", "sort": -1}
                })

                self.prices = output.data
                self.price_lookup = UniqueIndex(("type.instance_type", "availability_zone"), data=self.prices)
            return self.prices

    def _get_spot_prices_from_aws(self):
        with Timer("Read pricing file"):
            try:
                content = File(self.settings.price_file).read()
                cache = convert.json2value(content, flexible=False, paths=False)
            except Exception, e:
                cache = DictList()

        most_recents = qb.run({
            "from": cache,
            "edges": ["instance_type", "availability_zone"],
            "select": {"value": "timestamp", "aggregate": "max"}
        }).data

        zones = self._get_valid_availability_zones()
        prices = set(cache)
        with Timer("Get pricing from AWS"):
            for instance_type in self.settings.utility.keys():
                for zone in zones:
                    if most_recents:
                        most_recent = most_recents[{
                            "instance_type": instance_type,
                            "availability_zone": zone
                        }].timestamp
                        if most_recent == None:
                            start_at = Date.today() - WEEK
                        else:
                            start_at = Date(most_recent)
                    else:
                        start_at = Date.today() - WEEK

                    if DEBUG_PRICING:
                        Log.note("get pricing for {{instance_type}} starting at {{start_at}}",
                            instance_type=instance_type,
                            start_at=start_at
                        )

                    next_token = None
                    while True:
                        resultset = self.ec2_conn.get_spot_price_history(
                            product_description="Linux/UNIX (Amazon VPC)",
                            instance_type=instance_type,
                            availability_zone=zone,
                            start_time=start_at.format(ISO8601),
                            next_token=next_token
                        )
                        next_token = resultset.next_token

                        for p in resultset:
                            prices.add(wrap({
                                "availability_zone": p.availability_zone,
                                "instance_type": p.instance_type,
                                "price": p.price,
                                "product_description": p.product_description,
                                "region": p.region.name,
                                "timestamp": Date(p.timestamp)
                            }))

                        if not next_token:
                            break

        with Timer("Save prices to file"):
            File(self.settings.price_file).write(convert.value2json(prices))
        return prices


def find_higher(candidates, reference):
    """
    RETURN ONE PRICE HIGHER THAN reference
    """
    output = wrap([c for c in candidates if c > reference])[0]
    return output


TERMINATED_STATUS_CODES = {
    "capacity-oversubscribed",
    "capacity-not-available",
    "instance-terminated-capacity-oversubscribed",
    "bad-parameters"
}
RETRY_STATUS_CODES = {
    "instance-terminated-by-price",
    "bad-parameters",
    "canceled-before-fulfillment",
    "instance-terminated-by-user"
}
PENDING_STATUS_CODES = {
    "pending-evaluation",
    "pending-fulfillment"
}
PROBABLY_NOT_FOR_A_WHILE = {
    "az-group-constraint",
    "price-too-low"
}
RUNNING_STATUS_CODES = {
    "fulfilled",
    "request-canceled-and-instance-running"
}


def main():
    try:
        settings = startup.read_settings()
        settings.run_interval = Duration(settings.run_interval)
        Log.start(settings.debug)
        with SingleInstance(flavor_id=settings.args.filename):
            for u in settings.utility:
                u.discount = coalesce(u.discount, 0)
                # MARKUP drives WITH EXPECTED device MAPPING
                num_ephemeral_volumes = ephemeral_storage[u.instance_type]["num"]
                for i, d in enumerate(d for d in u.drives if not d.device):
                    letter = convert.ascii2char(98 + num_ephemeral_volumes + i)
                    d.device = "/dev/xvd" + letter

            settings.utility = UniqueIndex(["instance_type"], data=settings.utility)
            instance_manager = new_instance(settings.instance)
            m = SpotManager(instance_manager, settings=settings)
            m.update_spot_requests(instance_manager.required_utility())

            if m.watcher:
                m.watcher.join()
    except Exception, e:
        Log.warning("Problem with spot manager", e)
    finally:
        Log.stop()
        MAIN_THREAD.stop()


ephemeral_storage = {
    "c1.medium": {"num": 1, "size": 350},
    "c1.xlarge": {"num": 4, "size": 420},
    "c3.2xlarge": {"num": 2, "size": 80},
    "c3.4xlarge": {"num": 2, "size": 160},
    "c3.8xlarge": {"num": 2, "size": 320},
    "c3.large": {"num": 2, "size": 16},
    "c3.xlarge": {"num": 2, "size": 40},
    "c4.2xlarge": {"num": 0, "size": 0},
    "c4.4xlarge": {"num": 0, "size": 0},
    "c4.8xlarge": {"num": 0, "size": 0},
    "c4.large": {"num": 0, "size": 0},
    "c4.xlarge": {"num": 0, "size": 0},
    "cc2.8xlarge": {"num": 4, "size": 840},
    "cg1.4xlarge": {"num": 2, "size": 840},
    "cr1.8xlarge": {"num": 2, "size": 120},
    "d2.2xlarge": {"num": 6, "size": 2000},
    "d2.4xlarge": {"num": 12, "size": 2000},
    "d2.8xlarge": {"num": 24, "size": 2000},
    "d2.xlarge": {"num": 3, "size": 2000},
    "g2.2xlarge": {"num": 1, "size": 60},
    "hi1.4xlarge": {"num": 2, "size": 1024},
    "hs1.8xlarge": {"num": 24, "size": 2000},
    "i2.2xlarge": {"num": 2, "size": 800},
    "i2.4xlarge": {"num": 4, "size": 800},
    "i2.8xlarge": {"num": 8, "size": 800},
    "i2.xlarge": {"num": 1, "size": 800},
    "m1.large": {"num": 2, "size": 420},
    "m1.medium": {"num": 1, "size": 410},
    "m1.small": {"num": 1, "size": 160},
    "m1.xlarge": {"num": 4, "size": 420},
    "m2.2xlarge": {"num": 1, "size": 850},
    "m2.4xlarge": {"num": 2, "size": 840},
    "m2.xlarge": {"num": 1, "size": 420},
    "m3.2xlarge": {"num": 2, "size": 80},
    "m3.large": {"num": 1, "size": 32},
    "m3.medium": {"num": 1, "size": 4},
    "m3.xlarge": {"num": 2, "size": 40},
    "r3.2xlarge": {"num": 1, "size": 160},
    "r3.4xlarge": {"num": 1, "size": 320},
    "r3.8xlarge": {"num": 2, "size": 320},
    "r3.large": {"num": 1, "size": 32},
    "r3.xlarge": {"num": 1, "size": 80},
    "t1.micro": {"num": 0, "size": 0},
    "t2.medium": {"num": 0, "size": 0},
    "t2.micro": {"num": 0, "size": 0},
    "t2.small": {"num": 0, "size": 0}
}

if __name__ == "__main__":
    main()<|MERGE_RESOLUTION|>--- conflicted
+++ resolved
@@ -182,12 +182,8 @@
                         instance_type=p.type.instance_type,
                         settings=self.settings.ec2.request
                     )
-<<<<<<< HEAD
-                    Log.note("Request {{num}} instance {{type}} in {{zone}} with utility {{utility}} at ${{price}}/hour",
-=======
                     Log.note(
-                        "Request {{num}} instance {{type}} with utility {{utility}} at ${{price}}/hour",
->>>>>>> 282abec2
+                        "Request {{num}} instance {{type}} in {{zone}} with utility {{utility}} at ${{price}}/hour",
                         num=len(new_requests),
                         type=p.type.instance_type,
                         zone=p.availability_zone,
