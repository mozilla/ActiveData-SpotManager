# encoding: utf-8
#
# This Source Code Form is subject to the terms of the Mozilla Public
# License, v. 2.0. If a copy of the MPL was not distributed with this file,
# You can obtain one at http://mozilla.org/MPL/2.0/.
#
# Author: Kyle Lahnakoski (kyle@lahnakoski.com)
#
from __future__ import division, unicode_literals

from copy import copy

import boto
import boto.ec2
import boto.vpc
from boto.ec2.blockdevicemapping import BlockDeviceMapping, BlockDeviceType
from boto.ec2.networkinterface import NetworkInterfaceCollection, NetworkInterfaceSpecification
from boto.utils import ISO8601

import mo_math
from jx_python import jx
from jx_python.containers.list_usingPythonList import ListContainer
from mo_collections import UniqueIndex
from mo_dots import Data, FlatList, coalesce, listwrap, unwrap, wrap, Null
from mo_dots.objects import datawrap
from mo_files import File
from mo_future import text
from mo_http import http
from mo_json import value2json
from mo_kwargs import override
from mo_logs import Except, Log, constants, startup
from mo_logs.startup import SingleInstance
from mo_math import MAX, SUM
from mo_threads import Lock, Signal, Thread, Till
from mo_threads.threads import MAIN_THREAD
from mo_times import DAY, Date, Duration, HOUR, MINUTE, SECOND, Timer, WEEK
from pyLibrary import convert
from pyLibrary.meta import cache, new_instance

_please_import = http

ENABLE_SIDE_EFFECTS = True
ALLOW_SHUTDOWN = False
DEBUG_PRICING = True
TIME_FROM_RUNNING_TO_LOGIN = 7 * MINUTE
ERROR_ON_CALL_TO_SETUP = "Problem with setup()"
DELAY_BEFORE_SETUP = 1 * MINUTE  # PROBLEM WITH CONNECTING ONLY HAPPENS WITH BIGGER ES MACHINES
CAPACITY_NOT_AVAILABLE_RETRY = Duration("day")  # SOME MACHINES ARE NOT AVAILABLE


class SpotManager(object):
    @override
    def __init__(self, instance_manager, disable_prices=False, kwargs=None):
        self.settings = kwargs
        self.instance_manager = instance_manager
        aws_args = dict(
            region_name=kwargs.aws.region,
            aws_access_key_id=unwrap(kwargs.aws.aws_access_key_id),
            aws_secret_access_key=unwrap(kwargs.aws.aws_secret_access_key)
        )
        self.ec2_conn = boto.ec2.connect_to_region(**aws_args)
        self.vpc_conn = boto.vpc.connect_to_region(**aws_args)
        self.price_locker = Lock()
        self.prices = None
        self.price_lookup = None
        self.no_capacity = {}
        self.no_capacity_file = File(kwargs.price_file).parent / "no capacity.json"
        self.done_making_new_spot_requests = Signal()
        self.net_new_locker = Lock()
        self.net_new_spot_requests = UniqueIndex(("id",))  # SPOT REQUESTS FOR THIS SESSION
        self.watcher = None
        self.active = None

        self.settings.uptime.bid_percentile = coalesce(self.settings.uptime.bid_percentile, self.settings.bid_percentile)
        self.settings.uptime.history = coalesce(Date(self.settings.uptime.history), DAY)
        self.settings.uptime.duration = coalesce(Duration(self.settings.uptime.duration), Date("5minute"))
        self.settings.max_percent_per_type = coalesce(self.settings.max_percent_per_type, 1)

        if ENABLE_SIDE_EFFECTS and instance_manager and instance_manager.setup_required():
            self._start_life_cycle_watcher()
        if not disable_prices:
            self.pricing()

    def update_spot_requests(self):
        spot_requests = self._get_managed_spot_requests()

        # ADD UP THE CURRENT REQUESTED INSTANCES
        all_instances = UniqueIndex("id", data=self._get_managed_instances())
        self.active = active = wrap([r for r in spot_requests if r.status.code in RUNNING_STATUS_CODES | PENDING_STATUS_CODES | PROBABLY_NOT_FOR_A_WHILE | MIGHT_HAPPEN])

        for a in active.copy():
            if a.status.code == "request-canceled-and-instance-running" and all_instances[a.instance_id] == None:
                active.remove(a)

        used_budget = 0
        current_spending = 0
        for a in active:
            about = self.price_lookup[a.launch_specification.instance_type, a.launch_specification.placement]
            discount = coalesce(about.type.discount, 0)
            Log.note(
                "Active Spot Request {{id}}: {{type}} {{instance_id}} in {{zone}} @ {{price|round(decimal=4)}}",
                id=a.id,
                type=a.launch_specification.instance_type,
                zone=a.launch_specification.placement,
                instance_id=a.instance_id,
                price=a.price - discount
            )
            used_budget += a.price - discount
            current_spending += coalesce(about.current_price, a.price) - discount

        Log.note(
            "Total Exposure: ${{budget|round(decimal=4)}}/hour (current price: ${{current|round(decimal=4)}}/hour)",
            budget=used_budget,
            current=current_spending
        )

        remaining_budget = self.settings.budget - used_budget

        current_utility = coalesce(SUM(self.price_lookup[r.launch_specification.instance_type, r.launch_specification.placement].type.utility for r in active), 0)
        utility_required = self.instance_manager.required_utility(current_utility)
        net_new_utility = utility_required - current_utility

        Log.note("have {{current_utility}} utility running; need {{need_utility}} more utility", current_utility=current_utility, need_utility=net_new_utility)

        if remaining_budget < 0:
            remaining_budget, net_new_utility = self.save_money(remaining_budget, net_new_utility)

        if net_new_utility < 0:
            if self.settings.allowed_overage:
                net_new_utility = mo_math.min(net_new_utility + self.settings.allowed_overage * utility_required, 0)

            net_new_utility = self.remove_instances(net_new_utility)

        if net_new_utility > 0:
            net_new_utility = mo_math.min(net_new_utility, self.settings.max_new_utility)
            net_new_utility, remaining_budget = self.add_instances(net_new_utility, remaining_budget)

        if net_new_utility > 0:
            Log.alert(
                "Can not fund {{num|round(places=2)}} more utility (all utility costs more than ${{expected|round(decimal=2)}}/hour).  Remaining budget is ${{budget|round(decimal=2)}} ",
                num=net_new_utility,
                expected=self.settings.max_utility_price,
                budget=remaining_budget
            )

        # Give EC2 a chance to notice the new requests before tagging them.
        Till(seconds=3).wait()
        with self.net_new_locker:
            for req in self.net_new_spot_requests:
                req.add_tag("Name", self.settings.ec2.instance.name)

        Log.note("All requests for new utility have been made")
        self.done_making_new_spot_requests.go()

    def add_instances(self, net_new_utility, remaining_budget):
        prices = self.pricing()

        for p in prices:
            if net_new_utility <= 0 or remaining_budget <= 0:
                break

            if p.current_price == None:
                Log.note("{{type}} has no current price",
                    type=p.type.instance_type
                )
                continue

            if self.settings.utility[p.type.instance_type].blacklist or \
                    p.availability_zone in listwrap(self.settings.utility[p.type.instance_type].blacklist_zones):
                Log.note("{{type}} in {{zone}} skipped due to blacklist", type=p.type.instance_type, zone=p.availability_zone)
                continue

            # DO NOT BID HIGHER THAN WHAT WE ARE WILLING TO PAY
            max_acceptable_price = p.type.utility * self.settings.max_utility_price + p.type.discount
            max_bid = mo_math.min(p.higher_price, max_acceptable_price, remaining_budget)
            min_bid = p.price_80

            if min_bid > max_acceptable_price:
                Log.note(
                    "Price of ${{price}}/hour on {{type}}: Over remaining acceptable price of ${{remaining}}/hour",
                    type=p.type.instance_type,
                    price=min_bid,
                    remaining=max_acceptable_price
                )
                continue
            elif min_bid > remaining_budget:
                Log.note(
                    "Did not bid ${{bid}}/hour on {{type}}: Over budget of ${{remaining_budget}}/hour",
                    type=p.type.instance_type,
                    bid=min_bid,
                    remaining_budget=remaining_budget
                )
                continue
            elif min_bid > max_bid:
                Log.error("not expected")

            naive_number_needed = int(mo_math.round(float(net_new_utility) / float(p.type.utility), decimal=0))
            limit_total = None
            if self.settings.max_percent_per_type < 1:
                current_count = sum(1 for a in self.active if a.launch_specification.instance_type == p.type.instance_type and a.launch_specification.placement == p.availability_zone)
                all_count = sum(1 for a in self.active if a.launch_specification.placement == p.availability_zone)
                all_count = max(all_count, naive_number_needed)
                limit_total = int(mo_math.floor((all_count * self.settings.max_percent_per_type - current_count) / (1 - self.settings.max_percent_per_type)))

            num = mo_math.min(naive_number_needed, limit_total, self.settings.max_requests_per_type)
            if num < 0:
                Log.note(
                    "{{type}} is over {{limit|percent}} of instances, no more requested",
                    limit=self.settings.max_percent_per_type,
                    type=p.type.instance_type
                )
                continue
            elif num == 1:
                min_bid = mo_math.min(mo_math.max(p.current_price * 1.1, min_bid), max_acceptable_price)
                price_interval = 0
            else:
                price_interval = mo_math.min(min_bid / 10, (max_bid - min_bid) / (num - 1))

            for i in range(num):
                bid_per_machine = min_bid + (i * price_interval)
                if bid_per_machine < p.current_price:
                    Log.note(
                        "Did not bid ${{bid}}/hour on {{type}}: Under current price of ${{current_price}}/hour",
                        type=p.type.instance_type,
                        bid=bid_per_machine - p.type.discount,
                        current_price=p.current_price
                    )
                    continue
                if bid_per_machine - p.type.discount > remaining_budget:
                    Log.note(
                        "Did not bid ${{bid}}/hour on {{type}}: Over remaining budget of ${{remaining}}/hour",
                        type=p.type.instance_type,
                        bid=bid_per_machine - p.type.discount,
                        remaining=remaining_budget
                    )
                    continue

                last_no_capacity_message = self.no_capacity.get(p.type.instance_type, Null)
                if last_no_capacity_message > Date.now() - CAPACITY_NOT_AVAILABLE_RETRY:
                    Log.note(
                        "Did not bid on {{type}}: \"No capacity\" last seen at {{last_time|datetime}}",
                        type=p.type.instance_type,
                        last_time=last_no_capacity_message
                    )
                    continue

                try:
                    if self.settings.ec2.request.count == None or self.settings.ec2.request.count != 1:
                        Log.error("Spot Manager can only request machine one-at-a-time")

                    new_requests = self._request_spot_instances(
                        price=bid_per_machine,
                        availability_zone_group=p.availability_zone,
                        instance_type=p.type.instance_type,
                        kwargs=copy(self.settings.ec2.request)
                    )
                    Log.note(
                        "Request {{num}} instance {{type}} in {{zone}} with utility {{utility}} at ${{price}}/hour",
                        num=len(new_requests),
                        type=p.type.instance_type,
                        zone=p.availability_zone,
                        utility=p.type.utility,
                        price=bid_per_machine
                    )
                    net_new_utility -= p.type.utility * len(new_requests)
                    remaining_budget -= (bid_per_machine - p.type.discount) * len(new_requests)
                    with self.net_new_locker:
                        for ii in new_requests:
                            self.net_new_spot_requests.add(ii)
                except Exception as e:
                    Log.warning(
                        "Request instance {{type}} failed because {{reason}}",
                        type=p.type.instance_type,
                        reason=e.message,
                        cause=e
                    )

                    if "Max spot instance count exceeded" in e.message:
                        Log.note("No further spot requests will be attempted.")
                        return net_new_utility, remaining_budget

        return net_new_utility, remaining_budget

    def remove_instances(self, net_new_utility):
        instances = self.running_instances()

        # FIND COMBO THAT WILL SHUTDOWN WHAT WE NEED EXACTLY, OR MORE
        remove_list = []
        for acceptable_error in range(0, 8):
            remaining_utility = -net_new_utility
            remove_list = FlatList()
            for s in instances:
                utility = coalesce(s.markup.type.utility, 0)
                if utility <= remaining_utility + acceptable_error:
                    remove_list.append(s)
                    remaining_utility -= utility
            if remaining_utility <= 0:
                net_new_utility = -remaining_utility
                break

        if not remove_list:
            return net_new_utility

        # SEND SHUTDOWN TO EACH INSTANCE
        Log.note("Shutdown {{instances}}", instances=remove_list.id)
        remove_threads = [
            Thread.run(
                "teardown for " + text(i.id),
                self.instance_manager.teardown,
                i
            )
            for i in remove_list
        ]
        for t in remove_threads:
            try:
                t.join()
            except Exception as e:
                Log.warning("Teardown of {{id}} failed", id=i.id, cause=e)

        remove_spot_requests = remove_list.spot_instance_request_id

        # TERMINATE INSTANCES
        self.ec2_conn.terminate_instances(instance_ids=remove_list.id)

        # TERMINATE SPOT REQUESTS
        self.ec2_conn.cancel_spot_instance_requests(request_ids=remove_spot_requests)

        return net_new_utility

    def running_instances(self):
        # FIND THE BIGGEST, MOST EXPENSIVE REQUESTS
        instances = self._get_managed_instances()
        for r in instances:
            try:
                r.markup = self.price_lookup[r.instance_type, r.placement]
            except Exception as e:
                r.markup = self.price_lookup[r.instance_type, r.placement]
                Log.error("No pricing!!!", e)
        instances = jx.sort(instances, [
            {"value": "markup.type.utility", "sort": -1},
            {"value": "markup.estimated_value", "sort": 1}
        ])
        return instances

    def save_money(self, remaining_budget, net_new_utility):
        remove_spot_requests = wrap([])

        # FIRST CANCEL THE PENDING REQUESTS
        if remaining_budget < 0:
            requests = self._get_managed_spot_requests()
            for r in requests:
                if r.status.code in PENDING_STATUS_CODES | PROBABLY_NOT_FOR_A_WHILE | MIGHT_HAPPEN:
                    remove_spot_requests.append(r.id)
                    net_new_utility += self.settings.utility[r.launch_specification.instance_type].utility
                    remaining_budget += r.price

        instances = jx.sort(self.running_instances(), "markup.estimated_value")

        remove_list = wrap([])
        for s in instances:
            if remaining_budget >= 0:
                break
            remove_list.append(s)
            net_new_utility += coalesce(s.markup.type.utility, 0)
            remaining_budget += coalesce(s.request.bid_price, s.markup.price_80, s.markup.current_price)

        if not remove_list:
            return remaining_budget, net_new_utility

        # SEND SHUTDOWN TO EACH INSTANCE
        Log.warning("Shutdown {{instances}} to save money!", instances=remove_list.id)
<<<<<<< HEAD
        for g, removals in jx.groupby(remove_list, size=20):
            for i, t in [
                (i, Thread.run("teardown " + i.id, self.instance_manager.teardown, i, please_stop=False))
                for i in removals
            ]:
                try:
                    t.join()
                except Exception:
                    Log.note("Problem with shutdown of {{id}}", id=i.id)
=======
        if ALLOW_SHUTDOWN:
            for i in remove_list:
                try:
                    self.instance_manager.teardown(i, False)
                except Exception as e:
                    Log.warning("Teardown of {{id}} failed", id=i.id, cause=e)
>>>>>>> 5393366b

            remove_spot_requests.extend(remove_list.spot_instance_request_id)

            # TERMINATE INSTANCES
            self.ec2_conn.terminate_instances(instance_ids=remove_list.id)

            # TERMINATE SPOT REQUESTS
            self.ec2_conn.cancel_spot_instance_requests(request_ids=remove_spot_requests)
        return remaining_budget, net_new_utility

    @cache(duration=5 * SECOND)
    def _get_managed_spot_requests(self):
        output = wrap([datawrap(r) for r in self.ec2_conn.get_all_spot_instance_requests() if not r.tags.get("Name") or r.tags.get("Name").startswith(self.settings.ec2.instance.name)])
        return output

    def _get_managed_instances(self):
        requests = UniqueIndex(["instance_id"], data=self._get_managed_spot_requests().filter(lambda r: r.instance_id!=None))
        reservations = self.ec2_conn.get_all_instances()

        output = []
        for res in reservations:
            for instance in res.instances:
                if instance.tags.get('Name', '').startswith(self.settings.ec2.instance.name) and instance._state.name == "running":
                    instance.request = requests[instance.id]
                    output.append(datawrap(instance))
        return wrap(output)

    def _start_life_cycle_watcher(self):
        failed_locker = Lock()
        failed_attempts = Data()

        def track_setup(
            instance_setup_function,
            request,
            instance,   # THE boto INSTANCE OBJECT FOR THE MACHINE TO SETUP
            utility,    # THE utility OBJECT FOUND IN CONFIG
            please_stop
        ):
            try:
                instance_setup_function(instance, utility, please_stop)
                instance.add_tag("Name", self.settings.ec2.instance.name + " (running)")
                with self.net_new_locker:
                    self.net_new_spot_requests.remove(request.id)
            except Exception as e:
                e = Except.wrap(e)
                instance.add_tag("Name", "")
                with failed_locker:
                    failed_attempts[request.id] += [e]
                if "Can not setup unknown " in e:
                    Log.warning("Unexpected failure on startup", instance_id=instance.id, cause=e)
                elif ERROR_ON_CALL_TO_SETUP in e:
                    with failed_locker:
                        causes = failed_attempts[request.id]
                    if len(causes) > 2:
                        Log.warning("Problem with setup() of {{instance_id}}", instance_id=instance.id, cause=causes)
                else:
                    Log.warning("Unexpected failure on startup", instance_id=instance.id, cause=e)

        def life_cycle_watcher(please_stop):
            bad_requests = Data()
            setup_threads = []
            last_get = Date.now()

            while not please_stop:
                spot_requests = self._get_managed_spot_requests()
                instances = wrap({i.id: i for r in self.ec2_conn.get_all_instances() for i in r.instances})
                # INSTANCES THAT REQUIRE SETUP
                time_to_stop_trying = {}
                please_setup = [
                    (i, r) for i, r in [(instances[r.instance_id], r) for r in spot_requests]
                    if i.id
                       and (
                           not i.tags.get("Name") or i.tags.get("Name") == self.settings.ec2.instance.name + " (setup)"
                       )
                       and i._state.name == "running"
                       and Date.now() > Date(i.launch_time) + DELAY_BEFORE_SETUP
                ]

                for i, r in please_setup:
                    if not time_to_stop_trying.get(i.id):
                        time_to_stop_trying[i.id] = Date.now() + TIME_FROM_RUNNING_TO_LOGIN
                    if Date.now() > time_to_stop_trying[i.id]:
                        # FAIL TO SETUP AFTER x MINUTES, THEN TERMINATE INSTANCE
                        self.ec2_conn.terminate_instances(instance_ids=[i.id])
                        with self.net_new_locker:
                            self.net_new_spot_requests.remove(r.id)
                        Log.warning("Problem with setup of {{instance_id}}.  Time is up.  Instance TERMINATED!", instance_id=i.id)
                        continue

                    try:
                        p = self.settings.utility[i.instance_type]
                        if p == None:
                            try:
                                self.ec2_conn.terminate_instances(instance_ids=[i.id])
                                with self.net_new_locker:
                                    self.net_new_spot_requests.remove(r.id)
                            finally:
                                Log.error("Can not setup unknown {{instance_id}} of type {{type}}", instance_id=i.id, type=i.instance_type)

                        i.markup = p
                        i.add_tag("Name", self.settings.ec2.instance.name + " (setup)")
                        setup_threads.append(Thread.run(
                            "setup for " + text(i.id),
                            track_setup,
                            self.instance_manager.setup,
                            r,
                            i,
                            p
                        ))
                    except Exception as e:
                        i.add_tag("Name", "")
                        Log.warning("Unexpected failure on startup", instance_id=i.id, cause=e)

                if Date.now() - last_get > 5 * SECOND:
                    # REFRESH STALE
                    spot_requests = self._get_managed_spot_requests()
                    last_get = Date.now()

                pending = wrap([r for r in spot_requests if r.status.code in PENDING_STATUS_CODES])
                give_up = wrap([r for r in spot_requests if (r.status.code in PROBABLY_NOT_FOR_A_WHILE | TERMINATED_STATUS_CODES) and r.id not in bad_requests])
                ignore = wrap([r for r in spot_requests if r.status.code in MIGHT_HAPPEN])  # MIGHT HAPPEN, BUT NO NEED TO WAIT FOR IT

                if self.done_making_new_spot_requests:
                    with self.net_new_locker:
                        expired = Date.now() - self.settings.run_interval + 2 * MINUTE
                        for ii in list(self.net_new_spot_requests):
                            if Date(ii.create_time) < expired:
                                # SOMETIMES REQUESTS NEVER GET INTO THE MAIN LIST OF REQUESTS
                                self.net_new_spot_requests.remove(ii)

                        for g in ignore:
                            self.net_new_spot_requests.remove(g.id)
                        pending = UniqueIndex(("id",), data=pending)
                        pending = pending | self.net_new_spot_requests

                    if give_up:
                        self.ec2_conn.cancel_spot_instance_requests(request_ids=give_up.id)
                        Log.note("Cancelled spot requests {{spots}}, {{reasons}}", spots=give_up.id, reasons=give_up.status.code)

                        for g in give_up:
                            bad_requests[g.id] += 1
                            if g.id in self.net_new_spot_requests:
                                self.net_new_spot_requests.remove(g.id)
                                if g.status.code == "capacity-not-available":
                                    self.no_capacity[g.launch_specification.instance_type] = Date.now()
                                if g.status.code == "bad-parameters":
                                    self.no_capacity[g.launch_specification.instance_type] = Date.now()
                                    Log.warning("bad parameters while requesting type {{type}}", type=g.launch_specification.instance_type)

                if not pending and self.done_making_new_spot_requests:
                    Log.note("No more pending spot requests")
                    break
                elif pending:
                    Log.note("waiting for spot requests: {{pending}}", pending=[p.id for p in pending])

                (Till(seconds=10) | please_stop).wait()

            with Timer("Save no capacity to file"):
                table = [
                    {"instance_type": k, "last_failure": v}
                    for k, v in self.no_capacity.items()
                ]
                self.no_capacity_file.write(value2json(table, pretty=True))

            # WAIT FOR SETUP TO COMPLETE
            for t in setup_threads:
                t.join()

            Log.note("life cycle watcher has stopped")

        # Log.warning("lifecycle watcher is disabled")
        timeout = Till(seconds=self.settings.run_interval.seconds - 60)
        self.watcher = Thread.run("lifecycle watcher", life_cycle_watcher, please_stop=timeout)

    def _get_valid_availability_zones(self):
        subnets = list(self.vpc_conn.get_all_subnets(subnet_ids=self.settings.ec2.request.network_interfaces.subnet_id))
        zones_with_interfaces = [s.availability_zone for s in subnets]

        if self.settings.availability_zone:
            # If they pass a list of zones, constrain it by zones we have an
            # interface for.
            return set(zones_with_interfaces) & set(listwrap(self.settings.availability_zone))
        else:
            # Otherwise, use all available zones.
            return zones_with_interfaces

    @override
    def _request_spot_instances(self, price, availability_zone_group, instance_type, kwargs):
        kwargs.self = None
        kwargs.kwargs = None

        # m3 INSTANCES ARE NOT ALLOWED PLACEMENT GROUP
        if instance_type.startswith("m3."):
            kwargs.placement_group = None

        kwargs.network_interfaces = NetworkInterfaceCollection(*(
            NetworkInterfaceSpecification(**i)
            for i in listwrap(kwargs.network_interfaces)
            if self.vpc_conn.get_all_subnets(subnet_ids=i.subnet_id, filters={"availabilityZone": availability_zone_group})
        ))

        if len(kwargs.network_interfaces) == 0:
            Log.error("No network interface specifications found for {{availability_zone}}!", availability_zone=kwargs.availability_zone_group)

        block_device_map = BlockDeviceMapping()

        # GENERIC BLOCK DEVICE MAPPING
        for dev, dev_settings in kwargs.block_device_map.items():
            block_device_map[dev] = BlockDeviceType(
                delete_on_termination=True,
                **dev_settings
            )

        kwargs.block_device_map = block_device_map

        # INCLUDE EPHEMERAL STORAGE IN BlockDeviceMapping
        num_ephemeral_volumes = ephemeral_storage[instance_type]["num"]
        for i in range(num_ephemeral_volumes):
            letter = convert.ascii2char(98 + i)  # START AT "b"
            kwargs.block_device_map["/dev/sd" + letter] = BlockDeviceType(
                ephemeral_name='ephemeral' + text(i),
                delete_on_termination=True
            )

        if kwargs.expiration:
            kwargs.valid_until = (Date.now() + Duration(kwargs.expiration)).format(ISO8601)
            kwargs.expiration = None

        # ATTACH NEW EBS VOLUMES
        for i, drive in enumerate(self.settings.utility[instance_type].drives):
            letter = convert.ascii2char(98 + i + num_ephemeral_volumes)
            device = drive.device = coalesce(drive.device, "/dev/sd" + letter)
            d = drive.copy()
            d.path = None  # path AND device PROPERTY IS NOT ALLOWED IN THE BlockDeviceType
            d.device = None
            if d.size:
                kwargs.block_device_map[device] = BlockDeviceType(
                    delete_on_termination=True,
                    **d
                )

        output = list(self.ec2_conn.request_spot_instances(**kwargs))
        return output

    def pricing(self):
        with self.price_locker:
            if self.prices:
                return self.prices

            prices = self._get_spot_prices_from_aws()
            now = Date.now()

            with Timer("processing pricing data"):
                hourly_pricing = jx.run({
                    "from": {
                        # AWS PRICING ONLY SENDS timestamp OF CHANGES, MATCH WITH NEXT INSTANCE
                        "from": prices,
                        "window": [
                            {
                                "name": "expire",
                                "value": {"coalesce": [{"rows": {"timestamp": 1}}, {"date": "eod"}]},
                                "edges": ["availability_zone", "instance_type"],
                                "sort": "timestamp"
                            },
                            {  # MAKE THIS PRICE EFFECTIVE INTO THE PAST, THIS HELPS SPREAD PRICE SPIKES OVER TIME
                                "name": "effective",
                                "value": {"sub": {"timestamp": self.settings.uptime.duration.seconds}}
                            }
                        ]
                    },
                    "edges": [
                        "availability_zone",
                        "instance_type",
                        {
                            "name": "time",
                            "range": {"min": "effective", "max": "expire", "mode": "inclusive"},
                            "allowNulls": False,
                            "domain": {"type": "time", "min": now.floor(HOUR) - self.settings.uptime.history, "max": Date.now().floor(HOUR)+HOUR, "interval": "hour"}
                        }
                    ],
                    "select": [
                        {"value": "price", "aggregate": "max"},
                        {"aggregate": "count"}
                    ],
                    "where": {"gt": {"expire": now.floor(HOUR) - self.settings.uptime.history}},
                    "window": [
                        {
                            "name": "current_price",
                            "value": "rows.last.price",
                            "edges": ["availability_zone", "instance_type"],
                            "sort": "time"
                        }
                    ]
                }).data

                bid80 = jx.run({
                    "from": ListContainer(name=None, data=hourly_pricing),
                    "edges": [
                        {
                            "value": "availability_zone",
                            "allowNulls": False
                        },
                        {
                            "name": "type",
                            "value": "instance_type",
                            "allowNulls": False,
                            "domain": {"type": "set", "key": "instance_type", "partitions": self.settings.utility}
                        }
                    ],
                    "select": [
                        {"name": "price_80", "value": "price", "aggregate": "percentile", "percentile": self.settings.uptime.bid_percentile},
                        {"name": "max_price", "value": "price", "aggregate": "max"},
                        {"aggregate": "count"},
                        {"value": "current_price", "aggregate": "one"},
                        {"name": "all_price", "value": "price", "aggregate": "list"}
                    ],
                    "window": [
                        {"name": "estimated_value", "value": {"div": ["type.utility", "price_80"]}},
                        {"name": "higher_price", "value": lambda row, rownum, rows: find_higher(row.all_price, row.price_80)}  # TODO: SUPPORT {"from":"all_price", "where":{"gt":[".", "price_80"]}, "select":{"aggregate":"min"}}
                    ]
                })

                output = jx.sort(bid80.values(), {"value": "estimated_value", "sort": -1})

                self.prices = wrap(output)
                self.price_lookup = UniqueIndex(("type.instance_type", "availability_zone"), data=self.prices)
            return self.prices

    def _get_spot_prices_from_aws(self):
        with Timer("Read no capacity file"):
            try:
                # FILE IS LIST OF {instance_type, last_failure} OBJECTS
                content = self.no_capacity_file.read()
                self.no_capacity = dict(
                    (r.instance_type, r.last_failure)
                    for r in convert.json2value(content, flexible=False, leaves=False)
                )
            except Exception as e:
                self.no_capacity = {}

        with Timer("Read pricing file"):
            try:
                content = File(self.settings.price_file).read()
                cache = convert.json2value(content, flexible=False, leaves=False)
            except Exception as e:
                cache = FlatList()

        cache = ListContainer(name=None, data=cache)
        most_recents = jx.run({
            "from": cache,
            "edges": ["instance_type", "availability_zone"],
            "select": {"value": "timestamp", "aggregate": "max"}
        })

        zones = self._get_valid_availability_zones()
        prices = set(cache)
        with Timer("Get pricing from AWS"):
            for instance_type in self.settings.utility.keys():
                for zone in zones:
                    if cache:
                        most_recent = most_recents[{
                            "instance_type": instance_type,
                            "availability_zone": zone
                        }].timestamp
                        start_at = MAX([Date(most_recent), Date.today() - WEEK])
                    else:
                        start_at = Date.today() - WEEK

                    if DEBUG_PRICING:
                        Log.note("get pricing for {{instance_type}} starting at {{start_at}}",
                            instance_type=instance_type,
                            start_at=start_at
                        )

                    next_token = None
                    while True:
                        resultset = self.ec2_conn.get_spot_price_history(
                            product_description=coalesce(self.settings.product, "Linux/UNIX (Amazon VPC)"),
                            instance_type=instance_type,
                            availability_zone=zone,
                            start_time=start_at.format(ISO8601),
                            next_token=next_token
                        )
                        next_token = resultset.next_token

                        for p in resultset:
                            prices.add(wrap({
                                "availability_zone": p.availability_zone,
                                "instance_type": p.instance_type,
                                "price": p.price,
                                "product_description": p.product_description,
                                "region": p.region.name,
                                "timestamp": Date(p.timestamp).unix
                            }))

                        if not next_token:
                            break

        with Timer("Save prices to file"):
            new_prices = jx.filter(prices, {"gte": {"timestamp": {"date": "today-2day"}}})
            def stream():  # IT'S A LOT OF PRICES, STREAM THEM TO FILE
                prefix = "[\n"
                for p in new_prices:
                    yield prefix
                    yield convert.value2json(p)
                    prefix = ",\n"
                yield "]"
            File(self.settings.price_file).write(stream())

        return ListContainer(name="prices", data=prices)


def find_higher(candidates, reference):
    """
    RETURN ONE PRICE HIGHER THAN reference
    """
    output = wrap(sorted(c for c in candidates if c > reference))[0]
    return output


TERMINATED_STATUS_CODES = {
    "marked-for-termination",  # AS GOOD AS DEAD
    "capacity-oversubscribed",
    "capacity-not-available",
    "instance-terminated-capacity-oversubscribed",
    "bad-parameters"
}
RETRY_STATUS_CODES = {
    "instance-terminated-by-price",
    "bad-parameters",
    "canceled-before-fulfillment",
    "instance-terminated-by-user"
}
PENDING_STATUS_CODES = {
    "pending-evaluation",
    "pending-fulfillment"
}
MIGHT_HAPPEN = {
    "az-group-constraint"
}
PROBABLY_NOT_FOR_A_WHILE = {
    "placement-group-constraint",
    "price-too-low"
}
RUNNING_STATUS_CODES = {
    "fulfilled",
    "request-canceled-and-instance-running"
}


def main():
    try:
        settings = startup.read_settings()
        constants.set(settings.constants)
        Log.start(settings.debug)
        with SingleInstance(flavor_id=settings.args.filename):
            settings.run_interval = Duration(settings.run_interval)
            for u in settings.utility:
                u.discount = coalesce(u.discount, 0)
                # MARKUP drives WITH EXPECTED device MAPPING
                num_ephemeral_volumes = ephemeral_storage[u.instance_type]["num"]
                for i, d in enumerate(d for d in u.drives if not d.device):
                    letter = convert.ascii2char(98 + num_ephemeral_volumes + i)
                    d.device = "/dev/xvd" + letter

            settings.utility = UniqueIndex(["instance_type"], data=settings.utility)
            instance_manager = new_instance(settings.instance)
            m = SpotManager(instance_manager, kwargs=settings)

            if ENABLE_SIDE_EFFECTS:
                m.update_spot_requests()

            if m.watcher:
                m.watcher.join()
    except Exception as e:
        Log.warning("Problem with spot manager", cause=e)
    finally:
        Log.stop()
        MAIN_THREAD.stop()


ephemeral_storage = {
    "c1.medium": {"num": 1, "size": 350},
    "c1.xlarge": {"num": 4, "size": 1680},

    "c3.2xlarge": {"num": 2, "size": 160},
    "c3.4xlarge": {"num": 2, "size": 320},
    "c3.8xlarge": {"num": 2, "size": 640},
    "c3.large": {"num": 2, "size": 32},
    "c3.xlarge": {"num": 2, "size": 80},

    "c4.2xlarge": {"num": 0, "size": 0},
    "c4.4xlarge": {"num": 0, "size": 0},
    "c4.8xlarge": {"num": 0, "size": 0},
    "c4.large": {"num": 0, "size": 0},
    "c4.xlarge": {"num": 0, "size": 0},

    "c5.large":{"num": 0, "size": 0},
    "c5.xlarge":{"num": 0, "size": 0},
    "c5.2xlarge":{"num": 0, "size": 0},
    "c5.4xlarge":{"num": 0, "size": 0},
    "c5.9xlarge":{"num": 0, "size": 0},
    "c5.18xlarge":{"num": 0, "size": 0},

    "cc2.8xlarge": {"num": 4, "size": 3360},
    "cg1.4xlarge": {"num": 2, "size": 1680},
    "cr1.8xlarge": {"num": 2, "size": 240},

    "d2.2xlarge": {"num": 6, "size": 12000},
    "d2.4xlarge": {"num": 12, "size": 24000},
    "d2.8xlarge": {"num": 24, "size": 48000},
    "d2.xlarge": {"num": 3, "size": 6000},

    "g2.2xlarge": {"num": 1, "size": 60},
    "g2.8xlarge": {"num": 2, "size": 240},
    "h1.2xlarge": {"num": 1, "size": 2000},
    "h1.4xlarge": {"num": 2, "size": 4000},
    "h1.8xlarge": {"num": 4, "size": 8000},
    "h1.16xlarge": {"num": 8, "size": 16000},

    "hi1.4xlarge": {"num": 2, "size": 2048},
    "hs1.8xlarge": {"num": 24, "size": 48000},
    "i2.2xlarge": {"num": 2, "size": 1600},
    "i2.4xlarge": {"num": 4, "size": 3200},
    "i2.8xlarge": {"num": 8, "size": 6400},
    "i2.xlarge": {"num": 1, "size": 800},

    "i3.large": {"num": 1, "size": 475},
    "i3.xlarge": {"num": 1, "size": 950},
    "i3.2xlarge": {"num": 1, "size": 1900},
    "i3.4xlarge": {"num": 2, "size": 3800},
    "i3.8xlarge": {"num": 4, "size": 7600},
    "i3.16xlarge": {"num": 8, "size": 15200},

    "f1.2xlarge": {"num": 1, "size": 470},
    "f1.4xlarge": {"num": 1, "size": 940},
    "f1.16xlarge": {"num": 4, "size": 940},

    "m3.2xlarge": {"num": 2, "size": 160},
    "m3.large": {"num": 1, "size": 32},
    "m3.medium": {"num": 1, "size": 4},
    "m3.xlarge": {"num": 2, "size": 80},
    "m4.10xlarge": {"num": 0, "size": 0},
    "m4.16xlarge": {"num": 0, "size": 0},
    "m4.2xlarge": {"num": 0, "size": 0},
    "m4.4xlarge": {"num": 0, "size": 0},
    "m4.large": {"num": 0, "size": 0},
    "m4.xlarge": {"num": 0, "size": 0},

    "m5d.large": {"num": 1, "size": 75},
    "m5d.xlarge": {"num": 1, "size": 150},
    "m5d.2xlarge": {"num": 1, "size": 300},
    "m5d.4xlarge": {"num": 2, "size": 300},
    "m5d.12xlarge": {"num": 2, "size": 900},
    "m5d.24xlarge": {"num": 4, "size": 900},

    "p2.16xlarge": {"num": 0, "size": 0},
    "p2.8xlarge": {"num": 0, "size": 0},
    "p2.xlarge": {"num": 0, "size": 0},
    "r3.2xlarge": {"num": 1, "size": 160},
    "r3.4xlarge": {"num": 1, "size": 320},
    "r3.8xlarge": {"num": 2, "size": 640},
    "r3.large": {"num": 1, "size": 32},
    "r3.xlarge": {"num": 1, "size": 80},
    "r4.16xlarge": {"num": 0, "size": 0},
    "r4.2xlarge": {"num": 0, "size": 0},
    "r4.4xlarge": {"num": 0, "size": 0},
    "r4.8xlarge": {"num": 0, "size": 0},
    "r4.large": {"num": 0, "size": 0},
    "r4.xlarge": {"num": 0, "size": 0},

    "r5d.large": {"num": 1, "size": 75},
    "r5d.xlarge": {"num": 1, "size": 150},
    "r5d.2xlarge": {"num": 1, "size": 300},
    "r5d.4xlarge": {"num": 2, "size": 300},
    "r5d.12xlarge": {"num": 2, "size": 900},
    "r5d.24xlarge": {"num": 4, "size": 900},

    "t1.micro": {"num": 0, "size": 0},
    "t2.2xlarge": {"num": 0, "size": 0},
    "t2.large": {"num": 0, "size": 0},
    "t2.medium": {"num": 0, "size": 0},
    "t2.micro": {"num": 0, "size": 0},
    "t2.nano": {"num": 0, "size": 0},
    "t2.small": {"num": 0, "size": 0},
    "t2.xlarge": {"num": 0, "size": 0},

    "c5d.large": {"num": 1, "size": 50},
    "c5d.xlarge": {"num": 1, "size": 100},
    "c5d.2xlarge": {"num": 1, "size": 200},
    "c5d.4xlarge": {"num": 1, "size": 400},
    "c5d.9xlarge": {"num": 1, "size": 900},
    "c5d.18xlarge": {"num": 2, "size": 900},

    "x1e.xlarge": {"num": 1, "size": 120},
    "x1e.2xlarge": {"num": 1, "size": 240},
    "x1e.4xlarge": {"num": 1, "size": 480},
    "x1e.8xlarge": {"num": 1, "size": 960},
    "x1e.16xlarge": {"num": 1, "size": 1920},
    "x1e.32xlarge": {"num": 2, "size": 1920},

    "z1d.large": {"num": 1, "size": 75},
    "z1d.xlarge": {"num": 1, "size": 150},
    "z1d.2xlarge": {"num": 1, "size": 300},
    "z1d.3xlarge": {"num": 1, "size": 450},
    "z1d.6xlarge": {"num": 1, "size": 900},
    "z1d.12xlarge": {"num": 1, "size": 900},

    "x1.16xlarge": {"num": 1, "size": 1920},
    "x1.32xlarge": {"num": 2, "size": 3840}
}

if __name__ == "__main__":
    main()<|MERGE_RESOLUTION|>--- conflicted
+++ resolved
@@ -369,24 +369,16 @@
 
         # SEND SHUTDOWN TO EACH INSTANCE
         Log.warning("Shutdown {{instances}} to save money!", instances=remove_list.id)
-<<<<<<< HEAD
-        for g, removals in jx.groupby(remove_list, size=20):
-            for i, t in [
-                (i, Thread.run("teardown " + i.id, self.instance_manager.teardown, i, please_stop=False))
-                for i in removals
-            ]:
-                try:
-                    t.join()
-                except Exception:
-                    Log.note("Problem with shutdown of {{id}}", id=i.id)
-=======
         if ALLOW_SHUTDOWN:
-            for i in remove_list:
-                try:
-                    self.instance_manager.teardown(i, False)
-                except Exception as e:
-                    Log.warning("Teardown of {{id}} failed", id=i.id, cause=e)
->>>>>>> 5393366b
+            for g, removals in jx.groupby(remove_list, size=20):
+                for i, t in [
+                    (i, Thread.run("teardown " + i.id, self.instance_manager.teardown, i, please_stop=False))
+                    for i in removals
+                ]:
+                    try:
+                        t.join()
+                    except Exception:
+                        Log.note("Problem with shutdown of {{id}}", id=i.id)
 
             remove_spot_requests.extend(remove_list.spot_instance_request_id)
 
