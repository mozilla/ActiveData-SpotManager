--- conflicted
+++ resolved
@@ -116,20 +116,13 @@
         prices = self.pricing()
 
         for p in prices:
-<<<<<<< HEAD
             if net_new_utility <= 0 or remaining_budget <= 0:
                 break
 
-            if p.current_price==None:
-                Log.note("{{type}} has no price", {
-                    "type": p.type.instance_type
-                })
-=======
             if p.current_price == None:
                 Log.note("{{type}} has no price",
                     type=p.type.instance_type
                 )
->>>>>>> f13f932c
                 continue
             # DO NOT BID HIGHER THAN WHAT WE ARE WILLING TO PAY
             max_acceptable_price = p.type.utility * self.settings.max_utility_price
@@ -173,16 +166,9 @@
                         for ii in new_requests:
                             self.net_new_spot_requests.add(dictwrap(ii))
                 except Exception, e:
-<<<<<<< HEAD
-                    Log.warning("Request instance {{type}} failed because {{reason}}", {
-                        "type": p.type.instance_type,
-                        "reason": e.message
-                    })
-=======
                     Log.note("Request instance {{type}} failed bcause {{reason}}",
                         type=p.type.instance_type,
                         reason=e.message)
->>>>>>> f13f932c
 
         return net_new_utility, remaining_budget
 
@@ -275,23 +261,13 @@
         return remaining_budget, net_new_utility
 
     def _get_managed_spot_requests(self):
-<<<<<<< HEAD
         output = wrap([dictwrap(r) for r in self.ec2_conn.get_all_spot_instance_requests() if not r.tags.get("Name") or r.tags.get("Name").startswith(self.settings.ec2.instance.name)])
-        # Log.note("got spot from amazon {{spot_ids}}", {"spot_ids":output.id})
-        return output
-
-    def _get_managed_instances(self):
-        output =[]
-        reservations = self.ec2_conn.get_all_instances()
-=======
-        output = wrap([dictwrap(r) for r in self.conn.get_all_spot_instance_requests() if not r.tags.get("Name") or r.tags.get("Name").startswith(self.settings.ec2.instance.name)])
         # Log.note("got spot from amazon {{spot_ids}}",  spot_ids=output.id}
         return output
 
     def _get_managed_instances(self):
         output = []
-        reservations = self.conn.get_all_instances()
->>>>>>> f13f932c
+        reservations = self.ec2_conn.get_all_instances()
         for res in reservations:
             for instance in res.instances:
                 if instance.tags.get('Name', '').startswith(self.settings.ec2.instance.name) and instance._state.name == "running":
@@ -396,17 +372,13 @@
 
         settings.settings = None
 
-<<<<<<< HEAD
         block_device_map = BlockDeviceMapping()
         if settings.block_device_map:
             for dev, dev_settings in settings.block_device_map.iteritems():
                 block_device_map[dev] = BlockDeviceType(**unwrap(dev_settings))
         settings.block_device_map = block_device_map
 
-        #INCLUDE EPHEMERAL STORAGE IN BlockDeviceMapping
-=======
-        # INCLUDE EPHEMERAL STORAGE BlockDeviceMapping
->>>>>>> f13f932c
+        # INCLUDE EPHEMERAL STORAGE IN BlockDeviceMapping
         num_ephemeral_volumes = ephemeral_storage[instance_type]["num"]
         for i in range(num_ephemeral_volumes):
             letter = convert.ascii2char(98 + i)
