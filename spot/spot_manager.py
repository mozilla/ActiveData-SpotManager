--- conflicted
+++ resolved
@@ -294,13 +294,8 @@
                         if not time_to_stop_trying.get(i.id):
                             time_to_stop_trying[i.id] = Date.now() + TIME_FROM_RUNNING_TO_LOGIN
                         if Date.now() > time_to_stop_trying[i.id]:
-<<<<<<< HEAD
-                            # FAIL TO SETUP AFTER 5 MINUTES, THEN TERMINATE INSTANCE
+                            # FAIL TO SETUP AFTER x MINUTES, THEN TERMINATE INSTANCE
                             self.ec2_conn.terminate_instances(instance_ids=[i.id])
-=======
-                            # FAIL TO SETUP AFTER x MINUTES, THEN TERMINATE INSTANCE
-                            self.conn.terminate_instances(instance_ids=[i.id])
->>>>>>> 91c68e18
                             with self.net_new_locker:
                                 self.net_new_spot_requests.remove(r.id)
                             Log.warning("Second problem with setup of {{instance_id}}.  Instance TERMINATED!", {"instance_id": i.id}, e)
@@ -385,14 +380,11 @@
                 ephemeral_name='ephemeral' + unicode(i),
                 delete_on_termination=True
             )
-<<<<<<< HEAD
 
         if settings.expiration:
             settings.valid_until = (Date.now() + Duration(settings.expiration)).format(ISO8601)
             settings.expiration = None
 
-        output = list(self.ec2_conn.request_spot_instances(**unwrap(settings)))
-=======
         #ATTACH NEW EBS VOLUMES
         for i, drives in enumerate(self.settings.utility[instance_type].drives):
             d = drives.copy()
@@ -403,8 +395,7 @@
                     delete_on_termination=True,
                     **unwrap(d)
                 )
-        output = list(self.conn.request_spot_instances(**unwrap(settings)))
->>>>>>> 91c68e18
+        output = list(self.ec2_conn.request_spot_instances(**unwrap(settings)))
         for o in output:
             o.add_tag("Name", self.settings.ec2.instance.name)
         return output
@@ -515,9 +506,8 @@
                         "start_at": start_at
                     })
 
-<<<<<<< HEAD
                 for zone in zones:
-                    next_token=None
+                    next_token = None
                     while True:
                         resultset = self.ec2_conn.get_spot_price_history(
                             product_description="Linux/UNIX (Amazon VPC)",
@@ -540,31 +530,6 @@
 
                         if not next_token:
                             break
-=======
-                next_token = None
-                while True:
-                    resultset = self.conn.get_spot_price_history(
-                        product_description="Linux/UNIX",
-                        instance_type=instance_type,
-                        availability_zone="us-west-2c",
-                        start_time=start_at.format(ISO8601),
-                        next_token=next_token
-                    )
-                    next_token = resultset.next_token
-
-                    for p in resultset:
-                        prices.add(wrap({
-                            "availability_zone": p.availability_zone,
-                            "instance_type": p.instance_type,
-                            "price": p.price,
-                            "product_description": p.product_description,
-                            "region": p.region.name,
-                            "timestamp": Date(p.timestamp)
-                        }))
-
-                    if not next_token:
-                        break
->>>>>>> 91c68e18
 
         with Timer("Save prices to file"):
             File(self.settings.price_file).write(convert.value2json(prices))
@@ -593,16 +558,11 @@
 }
 PENDING_STATUS_CODES = {
     "pending-evaluation",
-<<<<<<< HEAD
-    "pending-fulfillment",
-    "az-group-constraint",
+    "pending-fulfillment"
     "price-too-low"
-=======
-    "pending-fulfillment"
 }
 PROBABLY_NOT_FOR_A_WHILE = {
     "az-group-constraint"
->>>>>>> 91c68e18
 }
 RUNNING_STATUS_CODES = {
     "fulfilled",
