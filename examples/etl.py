--- conflicted
+++ resolved
@@ -43,12 +43,7 @@
 
         if current_utility < pending / 20:
             # INCREASE
-<<<<<<< HEAD
-            # ENSURE THERE IS PLENTY OF WORK BEFORE MACHINE IS DEPLOYED
-            return max(minimum, Math.ceiling(pending / 20))
-=======
             return max(minimum, mo_math.ceiling(pending / 20))   # ENSURE THERE IS PLENTY OF WORK BEFORE MACHINE IS DEPLOYED
->>>>>>> 5393366b
         else:
             # DECREASE
             target = max(minimum, min(current_utility, pending*2))
@@ -95,50 +90,9 @@
             # INSTALL FROM CLEAN DIRECTORY
             conn.run("wget https://bootstrap.pypa.io/get-pip.py")
             conn.sudo("rm -fr ~/.cache/pip")  # JUST IN CASE THE DIRECTORY WAS MADE
-<<<<<<< HEAD
             conn.sudo("python2.7 get-pip.py")
 
     if not conn.exists("/home/ubuntu/ActiveData-ETL/README.md"):
-=======
-            conn.sudo("pip install future")
-            conn.sudo("pip install BeautifulSoup")
-            conn.sudo("pip install MozillaPulse")
-            conn.sudo("pip install boto")
-            conn.sudo("pip install requests")
-            conn.sudo("pip install taskcluster")
-            conn.sudo("apt-get install -y python-dev")  # REQUIRED FOR psutil
-            conn.sudo("apt-get install -y build-essential")  # REQUIRED FOR psutil
-            conn.sudo("pip install psutil==5.6.7")
-            conn.sudo("pip install pympler")
-            conn.sudo("pip install -r requirements.txt")
-
-        Log.note("8")
-        conn.sudo("apt-get -y install python-psycopg2")
-
-    def _setup_etl_supervisor(self, conn, cpu_count):
-        # INSTALL supervsor
-        conn.sudo("apt-get install -y supervisor")
-        # with fabric_settings(warn=True:
-        conn.sudo("service supervisor start")
-
-        # READ LOCAL CONFIG FILE, ALTER IT FOR THIS MACHINE RESOURCES, AND PUSH TO REMOTE
-        conf_file = File("./examples/config/etl_supervisor.conf")
-        content = conf_file.read_bytes()
-        find = between(content, "numprocs=", "\n")
-        content = content.replace("numprocs=" + find + "\n", "numprocs=" + str(cpu_count) + "\n")
-        File("./temp/etl_supervisor.conf.alt").write_bytes(content)
-        conn.sudo("rm -f /etc/supervisor/conf.d/etl_supervisor.conf")
-        conn.put("./temp/etl_supervisor.conf.alt", '/etc/supervisor/conf.d/etl_supervisor.conf', use_sudo=True)
-        conn.run("mkdir -p /home/ubuntu/ActiveData-ETL/results/logs")
-
-        # POKE supervisor TO NOTICE THE CHANGE
-        conn.sudo("supervisorctl reread")
-        conn.sudo("supervisorctl update")
-
-    def _add_private_file(self, conn):
-        conn.run('rm -f /home/ubuntu/private.json')
-        conn.put('~/private_active_data_etl.json', '/home/ubuntu/private.json')
->>>>>>> 5393366b
         with conn.cd("/home/ubuntu"):
             conn.sudo("apt-get -yf install git-core")
             conn.run('rm -fr /home/ubuntu/ActiveData-ETL')
